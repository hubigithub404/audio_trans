--- conflicted
+++ resolved
@@ -137,6 +137,11 @@
     all_segments = []
     prompt_reset_since = 0
 
+    initial_prompt = decode_options.pop("initial_prompt", None) or []
+    if initial_prompt:
+        initial_prompt = tokenizer.encode(" " + initial_prompt.strip())
+        all_tokens.extend(initial_prompt)
+
     def add_segment(
         *, start: float, end: float, text_tokens: torch.Tensor, result: DecodingResult
     ):
@@ -161,45 +166,6 @@
         if verbose:
             print(f"[{format_timestamp(start)} --> {format_timestamp(end)}] {text}")
 
-<<<<<<< HEAD
-    if isinstance((start_prompt := decode_options["prompt"]), str):
-        print(f"{start_prompt=}")
-        all_tokens.extend(
-            tokenizer.encode(" " + start_prompt.strip())
-        )
-
-    while seek < mel.shape[-1]:
-        timestamp_offset = float(seek * HOP_LENGTH / SAMPLE_RATE)
-        segment = pad_or_trim(mel[:, :, seek:], N_FRAMES).to(model.device).to(dtype)
-        segment_duration = segment.shape[-1] * HOP_LENGTH / SAMPLE_RATE
-
-        decode_options["prompt"] = all_tokens[prompt_reset_since:]
-        result = decode_with_fallback(segment)[0]
-        tokens = torch.tensor(result.tokens)
-
-        if no_speech_threshold is not None:
-            # no voice activity check
-            should_skip = result.no_speech_prob > no_speech_threshold
-            if logprob_threshold is not None and result.avg_logprob > logprob_threshold:
-                # don't skip if the logprob is high enough, despite the no_speech_prob
-                should_skip = False
-
-            if should_skip:
-                seek += segment.shape[-1]  # fast-forward to the next segment boundary
-                continue
-
-        timestamp_tokens: torch.Tensor = tokens.ge(tokenizer.timestamp_begin)
-        consecutive = torch.where(timestamp_tokens[:-1] & timestamp_tokens[1:])[0].add_(1)
-        if len(consecutive) > 0:  # if the output contains two consecutive timestamp tokens
-            last_slice = 0
-            for current_slice in consecutive:
-                sliced_tokens = tokens[last_slice:current_slice]
-                start_timestamp_position = (
-                    sliced_tokens[0].item() - tokenizer.timestamp_begin
-                )
-                end_timestamp_position = (
-                    sliced_tokens[-1].item() - tokenizer.timestamp_begin
-=======
     # show the progress bar when verbose is False (otherwise the transcribed text will be printed)
     num_frames = mel.shape[-1]
     previous_seek_value = seek
@@ -246,7 +212,6 @@
                     last_slice = current_slice
                 last_timestamp_position = (
                     tokens[last_slice - 1].item() - tokenizer.timestamp_begin
->>>>>>> fc0f4098
                 )
                 seek += last_timestamp_position * input_stride
                 all_tokens.extend(tokens[: last_slice + 1].tolist())
@@ -277,7 +242,7 @@
             pbar.update(min(num_frames, seek) - previous_seek_value)
             previous_seek_value = seek
 
-    return dict(text=tokenizer.decode(all_tokens), segments=all_segments, language=language)
+    return dict(text=tokenizer.decode(all_tokens[len(initial_prompt):]), segments=all_segments, language=language)
 
 
 def cli():
@@ -300,7 +265,7 @@
     parser.add_argument("--length_penalty", type=float, default=None, help="optional token length penalty coefficient (alpha) as in https://arxiv.org/abs/1609.08144, uses simple lengt normalization by default")
 
     parser.add_argument("--suppress_tokens", type=str, default="-1", help="comma-separated list of token ids to suppress during sampling; '-1' will suppress most special characters except common punctuations")
-    parser.add_argument("--prompt", type=str, default=None, help="optional text to provide as a prompt for the first window.")
+    parser.add_argument("--initial_prompt", type=str, default=None, help="optional text to provide as a prompt for the first window.")
     parser.add_argument("--condition_on_previous_text", type=str2bool, default=True, help="if True, provide the previous output of the model as a prompt for the next window; disabling may make the text inconsistent across windows, but the model becomes less prone to getting stuck in a failure loop")
     parser.add_argument("--fp16", type=str2bool, default=True, help="whether to perform inference in fp16; True by default")
 
