--- conflicted
+++ resolved
@@ -8,17 +8,11 @@
 import torch
 import tqdm
 
-from .audio import HOP_LENGTH, N_FRAMES, SAMPLE_RATE, FRAMES_PER_SECOND, log_mel_spectrogram, \
-    pad_or_trim
+from .audio import HOP_LENGTH, N_FRAMES, SAMPLE_RATE, FRAMES_PER_SECOND, log_mel_spectrogram, pad_or_trim
 from .decoding import DecodingOptions, DecodingResult
 from .timing import add_word_timestamps
 from .tokenizer import LANGUAGES, TO_LANGUAGE_CODE, get_tokenizer
-<<<<<<< HEAD
-from .utils import exact_div, format_timestamp, optional_int, optional_float, str2bool, write_txt, \
-    write_vtt, write_srt
-=======
 from .utils import exact_div, format_timestamp, optional_int, optional_float, str2bool, get_writer
->>>>>>> f5bfe004
 
 if TYPE_CHECKING:
     from .model import Whisper
