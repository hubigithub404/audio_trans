import json
import os
import zlib
from typing import Callable, TextIO


def exact_div(x, y):
    assert x % y == 0
    return x // y


def str2bool(string):
    str2val = {"True": True, "False": False}
    if string in str2val:
        return str2val[string]
    else:
        raise ValueError(f"Expected one of {set(str2val.keys())}, got {string}")


def optional_int(string):
    return None if string == "None" else int(string)


def optional_float(string):
    return None if string == "None" else float(string)


def compression_ratio(text) -> float:
    text_bytes = text.encode("utf-8")
    return len(text_bytes) / len(zlib.compress(text_bytes))


def format_timestamp(seconds: float, always_include_hours: bool = False, decimal_marker: str = '.'):
    assert seconds >= 0, "non-negative timestamp expected"
    milliseconds = round(seconds * 1000.0)

    hours = milliseconds // 3_600_000
    milliseconds -= hours * 3_600_000

    minutes = milliseconds // 60_000
    milliseconds -= minutes * 60_000

    seconds = milliseconds // 1_000
    milliseconds -= seconds * 1_000

    hours_marker = f"{hours:02d}:" if always_include_hours or hours > 0 else ""
    return f"{hours_marker}{minutes:02d}:{seconds:02d}{decimal_marker}{milliseconds:03d}"


<<<<<<< HEAD
def write_txt(transcript: Iterator[dict], file: TextIO):
    for segment in transcript:
        print(segment['text'].strip(), file=file, flush=True)


def write_vtt(transcript: Iterator[dict], file: TextIO):
    print("WEBVTT\n", file=file)
    for segment in transcript:
        print(
            f"{format_timestamp(segment['start'])} --> {format_timestamp(segment['end'])}\n"
            f"{segment['text'].strip().replace('-->', '->')}\n",
            file=file,
            flush=True,
        )


def write_srt(transcript: Iterator[dict], file: TextIO):
    """
    Write a transcript to a file in SRT format.

    Example usage:
        from pathlib import Path
        from whisper.utils import write_srt

        result = transcribe(model, audio_path, temperature=temperature, **args)

        # save SRT
        audio_basename = Path(audio_path).stem
        with open(Path(output_dir) / (audio_basename + ".srt"), "w", encoding="utf-8") as srt:
            write_srt(result["segments"], file=srt)
    """
    for i, segment in enumerate(transcript, start=1):
        # write srt lines
        print(
            f"{i}\n"
            f"{format_timestamp(segment['start'], always_include_hours=True, decimal_marker=',')} --> "
            f"{format_timestamp(segment['end'], always_include_hours=True, decimal_marker=',')}\n"
            f"{segment['text'].strip().replace('-->', '->')}\n",
            file=file,
            flush=True,
        )

def write_csv(transcript: Iterator[dict], file: TextIO):
    """
    Write a transcript to a file in CSV format containing lines like:
    <startTime-in-integer-milliseconds>, <endTime-in-integer-milliseconds>, <transcript-including-commas>
    
    Using integer milliseconds as start and end times means there's no chance of interference from an environment
    setting a language encoding that causes the decimal in a floatinng point number to appear as a comma; also is
    faster and more efficient to parse & store, e.g., in a C++ application.

    Example usage 
        from pathlib import Path
        from whisper.utils import write_csv

        result = transcribe(model, audio_path, temperature=temperature, **args)

        # save CSV -- see transcribe.py
        with open(os.path.join(output_dir, os.path.basename(audio_path) + ".csv"), "w", encoding="utf-8") as csv:
            write_csv(result["segments"], file=csv)
    """    
    for segment in transcript:
        print(round(1000 * segment['start']), file=file, end = ', ')
        print(round(1000 * segment['end']),   file=file, end = ', ')  
        print('"' + segment['text'].strip().replace('"', "''") + '"', file=file, flush=True)
=======
class ResultWriter:
    extension: str

    def __init__(self, output_dir: str):
        self.output_dir = output_dir

    def __call__(self, result: dict, audio_path: str):
        audio_basename = os.path.basename(audio_path)
        output_path = os.path.join(self.output_dir, audio_basename + "." + self.extension)

        with open(output_path, "w", encoding="utf-8") as f:
            self.write_result(result, file=f)

    def write_result(self, result: dict, file: TextIO):
        raise NotImplementedError


class WriteTXT(ResultWriter):
    extension: str = "txt"

    def write_result(self, result: dict, file: TextIO):
        for segment in result["segments"]:
            print(segment['text'].strip(), file=file, flush=True)


class WriteVTT(ResultWriter):
    extension: str = "vtt"

    def write_result(self, result: dict, file: TextIO):
        print("WEBVTT\n", file=file)
        for segment in result["segments"]:
            print(
                f"{format_timestamp(segment['start'])} --> {format_timestamp(segment['end'])}\n"
                f"{segment['text'].strip().replace('-->', '->')}\n",
                file=file,
                flush=True,
            )


class WriteSRT(ResultWriter):
    extension: str = "srt"

    def write_result(self, result: dict, file: TextIO):
        for i, segment in enumerate(result["segments"], start=1):
            # write srt lines
            print(
                f"{i}\n"
                f"{format_timestamp(segment['start'], always_include_hours=True, decimal_marker=',')} --> "
                f"{format_timestamp(segment['end'], always_include_hours=True, decimal_marker=',')}\n"
                f"{segment['text'].strip().replace('-->', '->')}\n",
                file=file,
                flush=True,
            )


class WriteJSON(ResultWriter):
    extension: str = "json"

    def write_result(self, result: dict, file: TextIO):
        json.dump(result, file)


def get_writer(output_format: str, output_dir: str) -> Callable[[dict, TextIO], None]:
    writers = {
        "txt": WriteTXT,
        "vtt": WriteVTT,
        "srt": WriteSRT,
        "json": WriteJSON,
    }

    if output_format == "all":
        all_writers = [writer(output_dir) for writer in writers.values()]

        def write_all(result: dict, file: TextIO):
            for writer in all_writers:
                writer(result, file)

        return write_all

    return writers[output_format](output_dir)
>>>>>>> da600abd
<|MERGE_RESOLUTION|>--- conflicted
+++ resolved
@@ -47,73 +47,6 @@
     return f"{hours_marker}{minutes:02d}:{seconds:02d}{decimal_marker}{milliseconds:03d}"
 
 
-<<<<<<< HEAD
-def write_txt(transcript: Iterator[dict], file: TextIO):
-    for segment in transcript:
-        print(segment['text'].strip(), file=file, flush=True)
-
-
-def write_vtt(transcript: Iterator[dict], file: TextIO):
-    print("WEBVTT\n", file=file)
-    for segment in transcript:
-        print(
-            f"{format_timestamp(segment['start'])} --> {format_timestamp(segment['end'])}\n"
-            f"{segment['text'].strip().replace('-->', '->')}\n",
-            file=file,
-            flush=True,
-        )
-
-
-def write_srt(transcript: Iterator[dict], file: TextIO):
-    """
-    Write a transcript to a file in SRT format.
-
-    Example usage:
-        from pathlib import Path
-        from whisper.utils import write_srt
-
-        result = transcribe(model, audio_path, temperature=temperature, **args)
-
-        # save SRT
-        audio_basename = Path(audio_path).stem
-        with open(Path(output_dir) / (audio_basename + ".srt"), "w", encoding="utf-8") as srt:
-            write_srt(result["segments"], file=srt)
-    """
-    for i, segment in enumerate(transcript, start=1):
-        # write srt lines
-        print(
-            f"{i}\n"
-            f"{format_timestamp(segment['start'], always_include_hours=True, decimal_marker=',')} --> "
-            f"{format_timestamp(segment['end'], always_include_hours=True, decimal_marker=',')}\n"
-            f"{segment['text'].strip().replace('-->', '->')}\n",
-            file=file,
-            flush=True,
-        )
-
-def write_csv(transcript: Iterator[dict], file: TextIO):
-    """
-    Write a transcript to a file in CSV format containing lines like:
-    <startTime-in-integer-milliseconds>, <endTime-in-integer-milliseconds>, <transcript-including-commas>
-    
-    Using integer milliseconds as start and end times means there's no chance of interference from an environment
-    setting a language encoding that causes the decimal in a floatinng point number to appear as a comma; also is
-    faster and more efficient to parse & store, e.g., in a C++ application.
-
-    Example usage 
-        from pathlib import Path
-        from whisper.utils import write_csv
-
-        result = transcribe(model, audio_path, temperature=temperature, **args)
-
-        # save CSV -- see transcribe.py
-        with open(os.path.join(output_dir, os.path.basename(audio_path) + ".csv"), "w", encoding="utf-8") as csv:
-            write_csv(result["segments"], file=csv)
-    """    
-    for segment in transcript:
-        print(round(1000 * segment['start']), file=file, end = ', ')
-        print(round(1000 * segment['end']),   file=file, end = ', ')  
-        print('"' + segment['text'].strip().replace('"', "''") + '"', file=file, flush=True)
-=======
 class ResultWriter:
     extension: str
 
@@ -169,6 +102,26 @@
             )
 
 
+
+class WriteTSV(ResultWriter):
+    """
+    Write a transcript to a file in TSV (tab-separated values) format containing lines like:
+    <startTime-in-integer-milliseconds>\t<endTime-in-integer-milliseconds>\t<transcript-including-commas>
+    
+    Using integer milliseconds as start and end times means there's no chance of interference from an environment
+    setting a language encoding that causes the decimal in a floatinng point number to appear as a comma; also is
+    faster and more efficient to parse & store, e.g., in a C++ application.
+    """
+    extension: str = "tsv"
+
+    def write_result(self, result: dict, file: TextIO):
+        print("start", "end", "text", sep="\t", file=file)
+        for segment in result["segments"]:
+            print(round(1000 * segment['start']), file=file, end="\t")
+            print(round(1000 * segment['end']), file=file, end="\t")
+            print(segment['text'].strip().replace("\t, " "), file=file, flush=True)
+
+
 class WriteJSON(ResultWriter):
     extension: str = "json"
 
@@ -181,6 +134,7 @@
         "txt": WriteTXT,
         "vtt": WriteVTT,
         "srt": WriteSRT,
+        "tsv": WriteTSV,
         "json": WriteJSON,
     }
 
@@ -194,4 +148,3 @@
         return write_all
 
     return writers[output_format](output_dir)
->>>>>>> da600abd
